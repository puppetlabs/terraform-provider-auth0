--- conflicted
+++ resolved
@@ -82,7 +82,7 @@
 * `validation` - (Optional) String.
 * `password_policy` - (Optional) String. Indicates level of password strength to enforce during authentication. A strong password policy will make it difficult, if not improbable, for someone to guess a password through either manual or automated means. Options include `none`, `low`, `fair`, `good`, `excellent`.
 * `password_history` - (Optional) List(Resource). Configuration settings for the password history that is maintained for each user to prevent the reuse of passwords. For details, see [Password History](#password-history).
-* `password_no_personal_info` - (Optional) List(Resource). Configuration settings for the password personal info check, which does not allow passwords that contain any part of the user's personal data, including user's name, username, nickname, user_metadata.name, user_metadata.first, user_metadata.last, user's email, or firstpart of the user's email. For details, see [Password No Personal Info](#password-no-personal-info).
+* `password_no_personal_info` - (Optional) List(Resource). Configuration settings for the password personal info check, which does not allow passwords that contain any part of the user's personal data, including user's name, username, nickname, user_metadata.name, user_metadata.first, user_metadata.last, user's email, or first part of the user's email. For details, see [Password No Personal Info](#password-no-personal-info).
 * `password_dictionary` - (Optional) List(Resource). Configuration settings for the password dictionary check, which does not allow passwords that are part of the password dictionary. For details, see [Password Dictionary](#password-dictionary).
 * `password_complexity_options` - (Optional) List(Resource). Configuration settings for password complexity. For details, see [Password Complexity Options](#password-complexity-options).
 * `api_enable_users` - (Optional) Boolean.
@@ -102,18 +102,16 @@
 * `custom_scripts` - (Optional) Map(String). 
 * `configuration` - (Optional) Map(String), Case-sensitive.
 
-<<<<<<< HEAD
 **Facebook**
 
 * `client_id` - (Optional) String. Corresponds to the Facebook application ID.
 * `client_secret` - (Optional) String, Case-sensitive. The Facebook application client secret.
-=======
+
 **Linkedin**
 
 * `client_id` - (Optional) String. Linkedin API Key.
 * `client_secret` - (Optional) String. Case-sensitive. Linkedin secret key.
 * `strategy_version` - (Optional) Int. Version 1 is deprecated, use version 2.
->>>>>>> 81b5ee16
 
 **Azure AD Options**
 
