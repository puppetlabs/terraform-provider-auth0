--- conflicted
+++ resolved
@@ -18,17 +18,10 @@
 		m = flattenConnectionOptionsGoogleOAuth2(o)
 	// case *management.ConnectionOptionsFacebook:
 	// 	m = flattenConnectionOptionsFacebook(o)
-<<<<<<< HEAD
-	// case *management.ConnectionOptionsApple:
-	// 	m = flattenConnectionOptionsApple(o)
+	case *management.ConnectionOptionsApple:
+		m = flattenConnectionOptionsApple(o)
 	case *management.ConnectionOptionsLinkedin:
 		m = flattenConnectionOptionsLinkedin(o)
-=======
-	case *management.ConnectionOptionsApple:
-		m = flattenConnectionOptionsApple(o)
-	// case *management.ConnectionOptionsLinkedin:
-	// 	m = flattenConnectionOptionsLinkedin(o)
->>>>>>> 18840986
 	case *management.ConnectionOptionsGitHub:
 		m = flattenConnectionOptionsGitHub(o)
 	// case *management.ConnectionOptionsWindowsLive:
@@ -86,14 +79,6 @@
 	}
 }
 
-<<<<<<< HEAD
-func flattenConnectionOptionsLinkedin(o *management.ConnectionOptionsLinkedin) interface{} {
-	return map[string]interface{}{
-		"client_id":        o.GetClientID(),
-		"client_secret":    o.GetClientSecret(),
-		"strategy_version": o.GetStrategyVersion(),
-		"scopes":           o.Scopes(),
-=======
 func flattenConnectionOptionsApple(o *management.ConnectionOptionsApple) interface{} {
 	return map[string]interface{}{
 		"client_id":     o.GetClientID(),
@@ -101,7 +86,15 @@
 		"team_id":       o.GetTeamID(),
 		"key_id":        o.GetKeyID(),
 		"scopes":        o.Scopes(),
->>>>>>> 18840986
+	}
+}
+
+func flattenConnectionOptionsLinkedin(o *management.ConnectionOptionsLinkedin) interface{} {
+	return map[string]interface{}{
+		"client_id":        o.GetClientID(),
+		"client_secret":    o.GetClientSecret(),
+		"strategy_version": o.GetStrategyVersion(),
+		"scopes":           o.Scopes(),
 	}
 }
 
@@ -201,13 +194,8 @@
 		case management.ConnectionStrategyApple:
 			c.Options = expandConnectionOptionsApple(d)
 		// case management.ConnectionStrategyFacebook
-<<<<<<< HEAD
-		// 	management.ConnectionStrategyApple
 		case management.ConnectionStrategyLinkedin:
 			c.Options = expandConnectionOptionsLinkedin(d)
-=======
-		// 	management.ConnectionStrategyLinkedin
->>>>>>> 18840986
 		case management.ConnectionStrategyGitHub:
 			c.Options = expandConnectionOptionsGitHub(d)
 		// 	management.ConnectionStrategyWindowsLive:
@@ -299,14 +287,6 @@
 	return o
 }
 
-<<<<<<< HEAD
-func expandConnectionOptionsLinkedin(d Data) *management.ConnectionOptionsLinkedin {
-
-	o := &management.ConnectionOptionsLinkedin{
-		ClientID:        String(d, "client_id"),
-		ClientSecret:    String(d, "client_secret"),
-		StrategyVersion: Int(d, "strategy_version"),
-=======
 func expandConnectionOptionsApple(d Data) *management.ConnectionOptionsApple {
 
 	o := &management.ConnectionOptionsApple{
@@ -314,7 +294,19 @@
 		ClientSecret: String(d, "client_secret"),
 		TeamID:       String(d, "team_id"),
 		KeyID:        String(d, "key_id"),
->>>>>>> 18840986
+	}
+
+	expandConnectionOptionsScopes(d, o)
+
+	return o
+}
+
+func expandConnectionOptionsLinkedin(d Data) *management.ConnectionOptionsLinkedin {
+
+	o := &management.ConnectionOptionsLinkedin{
+		ClientID:        String(d, "client_id"),
+		ClientSecret:    String(d, "client_secret"),
+		StrategyVersion: Int(d, "strategy_version"),
 	}
 
 	expandConnectionOptionsScopes(d, o)
